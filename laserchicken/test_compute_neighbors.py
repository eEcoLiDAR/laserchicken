import os
import random
import unittest

import numpy as np
from numpy.testing import assert_equal

<<<<<<< HEAD
from laserchicken import keys, load, utils
=======
from laserchicken import kd_tree
from laserchicken import keys, read_las, utils
>>>>>>> 1555cf61
from laserchicken.compute_neighbors import compute_neighborhoods, compute_cylinder_neighborhood, \
    compute_sphere_neighborhood
from laserchicken.test_tools import create_point_cloud, create_points_in_xy_grid
from laserchicken.volume_specification import Sphere, InfiniteCylinder, Cell, Cube


class TestComputeNeighbors(unittest.TestCase):
    _test_file_name = 'AHN3.las'
    _test_data_source = 'testdata'
    point_cloud = None

    def test_compute_cylinder_neighbors(self):
        """Compute neighbors should only return points within the (xy) radius of the target."""
        target_point_cloud = self._get_random_targets()
        radius = 0.5
        neighborhoods = list(compute_cylinder_neighborhood(self.point_cloud, target_point_cloud, radius))
        self._assert_all_points_within_cylinder(neighborhoods, target_point_cloud, radius)

    def test_compute_sphere_neighbors(self):
        """Compute neighbors should only return points within the (xyz) radius of the target."""
        target_point_cloud = self._get_random_targets()
        radius = 0.5
        neighborhoods = list(compute_sphere_neighborhood(self.point_cloud, target_point_cloud, radius))
        self._assert_all_points_within_sphere(neighborhoods, target_point_cloud, radius)

    def test_compute_neighbors_sphereVolume(self):
        """Compute neighbors should detect sphere volume and find neighbors accordingly"""
        target_point_cloud = self._get_random_targets()
        sphere = Sphere(0.5)
        neighborhoods = compute_neighborhoods(self.point_cloud, target_point_cloud, sphere)
        self._assert_all_points_within_sphere(neighborhoods, target_point_cloud, sphere.radius)

    def test_compute_neighbors_cylinderVolume(self):
        """Compute neighbors should detect cylinder volume and find neighbors accordingly"""
        target_point_cloud = self._get_random_targets()
        cylinder = InfiniteCylinder(0.5)
        neighborhoods = compute_neighborhoods(self.point_cloud, target_point_cloud, cylinder)
        self._assert_all_points_within_cylinder(neighborhoods, target_point_cloud, cylinder.radius)

    def test_cell_no_points(self):
        point_cloud = create_emtpy_point_cloud()
        targets = create_point_cloud(np.zeros(1), np.zeros(1), np.zeros(1))
        neighborhoods = list(compute_neighborhoods(point_cloud, targets, Cell(1)))
        assert_equal(len(neighborhoods[0]), 0)

    def test_cell_grid(self):
        _, points = create_points_in_xy_grid(lambda x, y: np.random.rand())
        point_cloud = create_point_cloud(points[:, 0], points[:, 1], points[:, 2])
        targets = create_point_cloud(np.array([4.5]), np.array([4.5]), np.array([4.5]))  # Center of grid
        neighborhoods = list(compute_neighborhoods(point_cloud, targets, Cell(2)))
        assert_equal(len(neighborhoods[0]), 4)

    def test_cell_grid_sample_size(self):
        _, points = create_points_in_xy_grid(lambda x, y: np.random.rand())
        point_cloud = create_point_cloud(points[:, 0], points[:, 1], points[:, 2])
        targets = create_point_cloud(np.array([4.5]), np.array([4.5]), np.array([4.5]))  # Center of grid
        neighborhoods = list(compute_neighborhoods(point_cloud, targets, Cell(5), sample_size=3))
        assert_equal(len(neighborhoods[0]), 3)

    def test_cell_grid_larger_sample_size(self):
        _, points = create_points_in_xy_grid(lambda x, y: np.random.rand())
        point_cloud = create_point_cloud(points[:, 0], points[:, 1], points[:, 2])
        targets = create_point_cloud(np.array([4.5]), np.array([4.5]), np.array([4.5]))  # Center of grid
        neighborhoods = compute_neighborhoods(point_cloud, targets, Cell(5), sample_size=10000)  # Result 36 neighbors
        _ = next(neighborhoods)

    def test_cell_grid_origin(self):
        _, points = create_points_in_xy_grid(lambda x, y: np.random.rand())
        point_cloud = create_point_cloud(points[:, 0], points[:, 1], points[:, 2])
        targets = create_point_cloud(np.array([0]), np.array([0]), np.array([0]))  # Center of grid
        neighborhoods = list(compute_neighborhoods(point_cloud, targets, Cell(1.99)))
        assert_equal(len(neighborhoods[0]), 1)

    def test_cube_no_points(self):
        point_cloud = create_emtpy_point_cloud()
        targets = create_point_cloud(np.zeros(1), np.zeros(1), np.zeros(1))
        neighborhoods = list(compute_neighborhoods(point_cloud, targets, Cube(1)))
        assert_equal(len(neighborhoods[0]), 0)

    def test_cube_grid(self):
        _, points = create_points_in_xy_grid(lambda x, y: 10 * (x % 2))
        point_cloud = create_point_cloud(points[:, 0], points[:, 1], points[:, 2])
        targets = create_point_cloud(np.array([4.5]), np.array([4.5]), np.array([0]))  # Center of grid
        neighborhoods = list(compute_neighborhoods(point_cloud, targets, Cube(2)))
        assert_equal(len(neighborhoods[0]), 2)

    def test_target_number_matches_neighborhood_number(self):
        _, points = create_points_in_xy_grid(lambda x, y: 10 * (x % 2))
        environment_point_cloud = create_point_cloud(points[:, 0], points[:, 1], points[:, 2])
        assert_target_number_matches_neighborhood_number(environment_point_cloud)

    def test_target_number_matches_neighborhood_number_with_empty_point_cloud(self):
        environment_point_cloud = create_emtpy_point_cloud()
        assert_target_number_matches_neighborhood_number(environment_point_cloud)

    def setUp(self):
        self.point_cloud = load(os.path.join(
            self._test_data_source, self._test_file_name))
        random.seed(102938482634)
        kd_tree.initialize_cache()

    def tearDown(self):
        pass

    def _get_random_targets(self):
        num_all_pc_points = len(self.point_cloud[keys.point]["x"]["data"])
        rand_indices = [random.randint(0, num_all_pc_points) for _ in range(20)]
        return utils.copy_point_cloud(self.point_cloud, rand_indices)

    def _assert_all_points_within_cylinder(self, index_sets, target_point_cloud, radius):
        point_clouds = [utils.copy_point_cloud(self.point_cloud, indices) for indices in index_sets]
        n_targets = len(target_point_cloud[keys.point]["x"]["data"])
        assert_equal(n_targets, len(point_clouds))
        for i in range(n_targets):
            target_x = target_point_cloud[keys.point]["x"]["data"][i]
            target_y = target_point_cloud[keys.point]["y"]["data"][i]
            for j in range(len(point_clouds[i][keys.point]["x"]["data"])):
                neighbor_x = point_clouds[i][keys.point]["x"]["data"][j]
                neighbor_y = point_clouds[i][keys.point]["y"]["data"][j]
                dist = np.sqrt((neighbor_x - target_x) ** 2 +
                               (neighbor_y - target_y) ** 2)
                self.assertTrue(dist <= radius)

    def _assert_all_points_within_sphere(self, index_sets, target_point_cloud, radius):
        point_clouds = [utils.copy_point_cloud(
            self.point_cloud, indices) for indices in index_sets]
        n_targets = len(target_point_cloud[keys.point]["x"]["data"])
        assert_equal(n_targets, len(point_clouds))
        for i in range(n_targets):
            target_x, target_y, target_z = utils.get_point(
                target_point_cloud, i)
            for j in range(len(point_clouds[i][keys.point]["x"]["data"])):
                neighbor_x, neighbor_y, neighbor_z = utils.get_point(
                    point_clouds[i], j)
                dist = np.sqrt(
                    (neighbor_x - target_x) ** 2 + (neighbor_y - target_y) ** 2 + (neighbor_z - target_z) ** 2)
                self.assertTrue(dist <= radius)


def create_emtpy_point_cloud():
    empty = np.zeros(0)
    point_cloud = create_point_cloud(empty, empty, empty)
    return point_cloud


def assert_target_number_matches_neighborhood_number(environment_point_cloud):
    n_targets = 99
    targets = create_point_cloud(np.array(range(n_targets)), np.array(range(n_targets)), np.array(range(n_targets)))
    neighborhoods = list(compute_neighborhoods(environment_point_cloud, targets, Cube(2)))
    assert_equal(len(neighborhoods), n_targets)<|MERGE_RESOLUTION|>--- conflicted
+++ resolved
@@ -5,12 +5,7 @@
 import numpy as np
 from numpy.testing import assert_equal
 
-<<<<<<< HEAD
-from laserchicken import keys, load, utils
-=======
-from laserchicken import kd_tree
-from laserchicken import keys, read_las, utils
->>>>>>> 1555cf61
+from laserchicken import kd_tree, keys, load, utils
 from laserchicken.compute_neighbors import compute_neighborhoods, compute_cylinder_neighborhood, \
     compute_sphere_neighborhood
 from laserchicken.test_tools import create_point_cloud, create_points_in_xy_grid
