import json
import os

import numpy as np
import pytest

<<<<<<< HEAD
from laserchicken import compute_neighbors, keys, load
#from laserchicken.feature_extractor import *
=======
from laserchicken import read_ply
from laserchicken.compute_neighbors import compute_neighborhoods
from laserchicken.feature_extractor import *
>>>>>>> 1555cf61
from laserchicken.feature_extractor.pulse_penetration_feature_extractor import GROUND_TAGS
from laserchicken.keys import point
from laserchicken.utils import copy_point_cloud
<<<<<<< HEAD
from laserchicken.volume_specification import InfiniteCylinder, Cell
from .feature_extraction import compute_features
=======
from laserchicken.volume_specification import InfiniteCylinder
from . import compute_features
>>>>>>> 1555cf61
from .feature_map import create_default_feature_map, _create_name_extractor_pairs

np.random.seed(1234)

_TEST_FILE_NAME = 'AHN3.ply'
_TEST_NEIGHBORHOODS_FILE_NAME = 'AHN3_1000_random_neighbors.json'
_TEST_DATA_SOURCE = 'testdata'

_CYLINDER = InfiniteCylinder(4)
_PC_260807 = load(os.path.join(_TEST_DATA_SOURCE, _TEST_FILE_NAME))
_PC_1000 = copy_point_cloud(_PC_260807, array_mask=(
    np.random.choice(range(len(_PC_260807[keys.point]['x']['data'])), size=1000, replace=False)))
_PC_10 = copy_point_cloud(_PC_260807, array_mask=(
    np.random.choice(range(len(_PC_260807[keys.point]['x']['data'])), size=10, replace=False)))
_1000_NEIGHBORHOODS_IN_260807 = list(compute_neighborhoods(_PC_260807, _PC_1000, _CYLINDER, sample_size=500))
_10_NEIGHBORHOODS_IN_260807 = list(compute_neighborhoods(_PC_260807, _PC_10, _CYLINDER, sample_size=500))
_260807_NEIGHBORHOODS_IN_10 = list(compute_neighborhoods(_PC_10, _PC_260807, _CYLINDER, sample_size=500))

features_by_name = create_default_feature_map()
feature_names = [name for name in features_by_name]


def test_no_duplicate_feature_registrations():
    pairs = _create_name_extractor_pairs()
    for name, _ in pairs:
        matches = [extractor for extractor_name, extractor in pairs if extractor_name is name]
        np.testing.assert_equal(len(matches), 1,
                                'Duplicate registrations for key "{}" by extractors: {}'.format(name, matches))


@pytest.mark.parametrize("feature", feature_names)
def test_completeTile_consistentOutput(feature):
    target_point_cloud = copy_point_cloud(_PC_1000)
    compute_features(copy_point_cloud(_PC_260807), _1000_NEIGHBORHOODS_IN_260807, target_point_cloud, [feature],
                     volume=_CYLINDER)
    _assert_consistent_attribute_length(target_point_cloud)


@pytest.mark.parametrize("feature", feature_names)
def test_manyTargets_consistentOutput(feature):
    target_point_cloud = copy_point_cloud(_PC_260807)
    compute_features(copy_point_cloud(_PC_10), _260807_NEIGHBORHOODS_IN_10, target_point_cloud, [feature],
                     volume=_CYLINDER)
    _assert_consistent_attribute_length(target_point_cloud)


@pytest.mark.parametrize("feature", feature_names)
def test_xAllZeros_consistentOutput(feature):
    n = 10
    pc = _create_point_cloud(x=0, n=n)
    compute_features(pc, [[] for _ in range(n)], pc, [feature], volume=_CYLINDER)
    _assert_consistent_attribute_length(pc)


@pytest.mark.parametrize("feature", feature_names)
def test_yAllZeros_consistentOutput(feature):
    n = 10
    pc = _create_point_cloud(y=0, n=n)
    compute_features(pc, [[] for _ in range(n)], pc, [feature], volume=_CYLINDER)
    _assert_consistent_attribute_length(pc)


@pytest.mark.parametrize("feature", feature_names)
def test_zAllZeros_consistentOutput(feature):
    n = 10
    pc = _create_point_cloud(z=0, n=n)
    compute_features(pc, [[] for _ in range(n)], pc, [feature], volume=_CYLINDER)
    _assert_consistent_attribute_length(pc)


@pytest.mark.parametrize("feature", feature_names)
def test_zeroPoints_consistentOutput(feature):
    n = 0
    pc = _create_point_cloud(n=n)
    compute_features(pc, [[] for _ in range(n)], pc, [feature], volume=_CYLINDER)
    _assert_consistent_attribute_length(pc)


@pytest.mark.parametrize("feature", feature_names)
def test_zeroNeighbors_consistentOutput(feature):
    _assert_consistent_output_with_n_neighbors(feature, 0)


@pytest.mark.parametrize("feature", feature_names)
def test_oneNeighbor_consistentOutput(feature):
    _assert_consistent_output_with_n_neighbors(feature, 1)


@pytest.mark.parametrize("feature", feature_names)
def test_twoNeighbors_consistentOutput(feature):
    _assert_consistent_output_with_n_neighbors(feature, 2)


def _assert_consistent_output_with_n_neighbors(feature, n_neighbors):
    n_points = 10
    pc = _create_point_cloud(n=n_points)
    compute_features(pc, [range(n_neighbors) for _ in range(n_points)], pc, [feature], volume=_CYLINDER)
    _assert_consistent_attribute_length(pc)


@pytest.mark.parametrize("feature", feature_names)
def test_inputNotChanged(feature):
    original_environment = _PC_260807
    environment = copy_point_cloud(original_environment)
    original_targets = _PC_10
    targets = copy_point_cloud(original_targets)
    original_neighborhoods = _10_NEIGHBORHOODS_IN_260807
    neighborhoods = [[e for e in l] for l in original_neighborhoods]

    compute_features(environment, neighborhoods, targets, [feature], volume=_CYLINDER)

    _assert_attributes_not_changed(original_environment, environment)
    _assert_attributes_not_changed(original_targets, targets)
    assert json.dumps(original_neighborhoods) == json.dumps(neighborhoods)


def _create_point_cloud(x=None, y=None, z=None, norm_z=None, intensity=None, n=10):
    tag = GROUND_TAGS[0]
    pc = {point: {'x': _create_attribute(n, fill_value=x),
                  'y': _create_attribute(n, fill_value=y),
                  'z': _create_attribute(n, fill_value=z),
                  keys.normalized_height: _create_attribute(n, fill_value=norm_z),
                  keys.intensity: _create_attribute(n, fill_value=intensity),
                  'raw_classification': {'data': np.array([i if i % 2 == 0 else tag for i in range(n)]),
                                         'type': 'float'}}}
    return pc


def _create_attribute(n_points, fill_value=None):
    attribute_data = np.array([fill_value if fill_value is not None else i for i in range(n_points)])
    return {'data': attribute_data, 'type': 'float'}


def _assert_attributes_not_changed(original_point_cloud, new_point_cloud):
    for attribute in original_point_cloud[keys.point]:
        np.testing.assert_array_almost_equal(new_point_cloud[keys.point][attribute]['data'],
                                             original_point_cloud[keys.point][attribute]['data'])


def _assert_consistent_attribute_length(target_point_cloud):
    n_elements = len(target_point_cloud[keys.point]['x']['data'])
    for key in target_point_cloud[keys.point]:
        assert n_elements == len(target_point_cloud[keys.point][key]['data'])<|MERGE_RESOLUTION|>--- conflicted
+++ resolved
@@ -4,24 +4,12 @@
 import numpy as np
 import pytest
 
-<<<<<<< HEAD
-from laserchicken import compute_neighbors, keys, load
+from laserchicken import compute_features, compute_neighborhoods, keys, load
+from laserchicken.keys import point
 #from laserchicken.feature_extractor import *
-=======
-from laserchicken import read_ply
-from laserchicken.compute_neighbors import compute_neighborhoods
-from laserchicken.feature_extractor import *
->>>>>>> 1555cf61
 from laserchicken.feature_extractor.pulse_penetration_feature_extractor import GROUND_TAGS
-from laserchicken.keys import point
 from laserchicken.utils import copy_point_cloud
-<<<<<<< HEAD
-from laserchicken.volume_specification import InfiniteCylinder, Cell
-from .feature_extraction import compute_features
-=======
 from laserchicken.volume_specification import InfiniteCylinder
-from . import compute_features
->>>>>>> 1555cf61
 from .feature_map import create_default_feature_map, _create_name_extractor_pairs
 
 np.random.seed(1234)
@@ -33,9 +21,9 @@
 _CYLINDER = InfiniteCylinder(4)
 _PC_260807 = load(os.path.join(_TEST_DATA_SOURCE, _TEST_FILE_NAME))
 _PC_1000 = copy_point_cloud(_PC_260807, array_mask=(
-    np.random.choice(range(len(_PC_260807[keys.point]['x']['data'])), size=1000, replace=False)))
+    np.random.choice(range(len(_PC_260807[point]['x']['data'])), size=1000, replace=False)))
 _PC_10 = copy_point_cloud(_PC_260807, array_mask=(
-    np.random.choice(range(len(_PC_260807[keys.point]['x']['data'])), size=10, replace=False)))
+    np.random.choice(range(len(_PC_260807[point]['x']['data'])), size=10, replace=False)))
 _1000_NEIGHBORHOODS_IN_260807 = list(compute_neighborhoods(_PC_260807, _PC_1000, _CYLINDER, sample_size=500))
 _10_NEIGHBORHOODS_IN_260807 = list(compute_neighborhoods(_PC_260807, _PC_10, _CYLINDER, sample_size=500))
 _260807_NEIGHBORHOODS_IN_10 = list(compute_neighborhoods(_PC_10, _PC_260807, _CYLINDER, sample_size=500))
@@ -141,10 +129,10 @@
 def _create_point_cloud(x=None, y=None, z=None, norm_z=None, intensity=None, n=10):
     tag = GROUND_TAGS[0]
     pc = {point: {'x': _create_attribute(n, fill_value=x),
-                  'y': _create_attribute(n, fill_value=y),
-                  'z': _create_attribute(n, fill_value=z),
-                  keys.normalized_height: _create_attribute(n, fill_value=norm_z),
-                  keys.intensity: _create_attribute(n, fill_value=intensity),
+                  'y': _create_attribute(n,fill_value=y),
+                  'z': _create_attribute(n,fill_value=z),
+                  keys.normalized_height: _create_attribute(n,fill_value=norm_z),
+                  keys.intensity: _create_attribute(n,fill_value=intensity),
                   'raw_classification': {'data': np.array([i if i % 2 == 0 else tag for i in range(n)]),
                                          'type': 'float'}}}
     return pc
@@ -156,12 +144,12 @@
 
 
 def _assert_attributes_not_changed(original_point_cloud, new_point_cloud):
-    for attribute in original_point_cloud[keys.point]:
-        np.testing.assert_array_almost_equal(new_point_cloud[keys.point][attribute]['data'],
-                                             original_point_cloud[keys.point][attribute]['data'])
+    for attribute in original_point_cloud[point]:
+        np.testing.assert_array_almost_equal(new_point_cloud[point][attribute]['data'],
+                                             original_point_cloud[point][attribute]['data'])
 
 
 def _assert_consistent_attribute_length(target_point_cloud):
-    n_elements = len(target_point_cloud[keys.point]['x']['data'])
-    for key in target_point_cloud[keys.point]:
-        assert n_elements == len(target_point_cloud[keys.point][key]['data'])+    n_elements = len(target_point_cloud[point]['x']['data'])
+    for key in target_point_cloud[point]:
+        assert n_elements == len(target_point_cloud[point][key]['data'])