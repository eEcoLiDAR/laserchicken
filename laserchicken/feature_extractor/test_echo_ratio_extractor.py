import os
import unittest
import random

import pytest
import numpy as np

from laserchicken import keys, load, utils
from laserchicken.compute_neighbors import compute_neighborhoods
from laserchicken.feature_extractor.base_feature_extractor import FeatureExtractor
from laserchicken.keys import point
from laserchicken.test_tools import create_point_cloud
from laserchicken.volume_specification import Sphere, InfiniteCylinder

from laserchicken.feature_extractor.echo_ratio_feature_extractor import EchoRatioFeatureExtractor


class TestEchoRatioFeatureExtractorArtificialData(unittest.TestCase):
    """Test echo ratio extractor on artificial spherical and cylindric data."""

    point_cloud = None
    target_point_cloud = None

    def test_valid(self):
        """Result must be close to the theoretical value."""

        # extractor = EchoRatioFeatureExtractor()
        extractor = EchoRatioFeatureExtractor()
        per = extractor.extract(
            self.point_cloud, self.neighborhoods, self.target_point_cloud, self.indexpc, self.cylinder)
        np.testing.assert_allclose(per, self.theoretical_value)

    def test_invalid(self):
        """ Must raise TypeError as we do not provide correct indexes."""

        extractor = EchoRatioFeatureExtractor()
        # target point cloud must not be None
        with pytest.raises(ValueError):
            extractor.extract(self.point_cloud, self.neighborhoods, None, self.indexpc, self.cylinder)

        # target index must not be None
        with pytest.raises(ValueError):
            extractor.extract(self.point_cloud, self.neighborhoods, self.target_point_cloud, None, self.cylinder)

        # volume must be a cylinder
        with pytest.raises(ValueError):
            sphere = Sphere(self.radius)
            extractor.extract(self.point_cloud, self.neighborhoods, self.target_point_cloud, self.indexpc, sphere)

    @staticmethod
    def _get_pc(xyz):
        return {keys.point: {'x': {'type': 'double', 'data': xyz[:, 0]},
                             'y': {'type': 'double', 'data': xyz[:, 1]},
                             'z': {'type': 'double', 'data': xyz[:, 2]}}}, len(xyz)

    def _set_sphere_data(self):
        """Create a sphere of point."""
        n_theta, n_phi = 11, 11
        self.npt_sphere = n_theta * n_phi
        theta = np.linspace(0.1, 2 * np.pi, n_theta)
        phi = np.linspace(0.1, np.pi, n_phi)
        r = self.radius
        for t in theta:
            for p in phi:
                x = r * np.cos(t) * np.sin(p)
                y = r * np.sin(t) * np.sin(p)
                z = r * np.cos(p)
                self.xyz.append([x, y, z])

    def _set_cylinder_data(self):
        """Create a cylinder of point."""
        # n_height must be even so that the cylinder has no point
        # on the equator of the sphere
        n_theta, n_height = 11, 10
        self.npt_cyl = n_theta * n_height
        r = self.radius
        theta = np.linspace(0.1, 2 * np.pi, n_theta)
        height = np.linspace(-2 * r, 2 * r, n_height)

        for h in height:
            for t in theta:
                x, y, z = r * np.cos(t), r * np.sin(t), h
                self.xyz.append([x, y, z])

    def _get_central_point(self, index):
        """Get the central point."""
        return utils.copy_point_cloud(self.point_cloud, [index])

    def setUp(self):
        """
        Set up the test.

        Create a sphere and a cylinder of points and a central point
        The cylinder has no points on the equator of the sphere
        """

        # create the points
        self.radius = 0.5
        self.xyz = [[0., 0., 0.]]
        self._set_sphere_data()
        self._set_cylinder_data()

        # create the pc
        self.point_cloud, self.npts = self._get_pc(np.array(self.xyz))
        self.target_point_cloud = self._get_central_point(0)
        self.indexpc = 0

        # create the volume/neighborhood
        self.cylinder = InfiniteCylinder(self.radius + 1E-3)
        self.neighborhoods = list(compute_neighborhoods(self.point_cloud, self.target_point_cloud, self.cylinder))

        # theoretical value of the echo ratio
        self.theoretical_value = (self.npt_sphere + 1) / (self.npt_sphere + self.npt_cyl + 1)


class TestEchoRatioFeatureExtractorSimpleArtificialData(unittest.TestCase):
    """Test echo ratio extractor on artificial spherical and cylindric data."""

    def test_valid(self):
        """Result must be close to the theoretical value."""
        extractor = EchoRatioFeatureExtractor()
        result = extractor.extract(self.environment_pc, self.neighbors, self.target_pc, range(4), self.cylinder)
        np.testing.assert_allclose(result, self.echo_ratios)

    def setUp(self):
        """
        Create a grid of 4 targets and an environment point cloud and neighbors and the echo ratios of those targets.
        """
        self.radius = 0.5
        targets = np.array([[10., 0., 5.], [10., 10., 5.], [0., 0., 5.], [0., 10., 5.]])  # Grid w. steps 10 & height 5
        self.echo_ratios = np.array([0., 0.9, 0.5, 0.8])
        environment_parts = [self._create_environment_part(t, ratio, self.radius) for t, ratio in zip(targets,
                                                                                                      self.echo_ratios)]
        environment = np.vstack(environment_parts)

        self.target_pc = create_point_cloud(targets[:, 0], targets[:, 1], targets[:, 2])
        self.environment_pc = create_point_cloud(environment[:, 0], environment[:, 1], environment[:, 2])

        self.cylinder = InfiniteCylinder(self.radius)
        self.neighbors = list(compute_neighborhoods(self.environment_pc, self.target_pc, self.cylinder))

    @staticmethod
    def _create_environment_part(target, echo_ratio, radius):
        """
        Creates 10 points at the target location, and a given ratio of points outside the radius (above the target)
        :param target:
        :param echo_ratio:
        :param radius:
        :return: numpy array
        """
        ratio = echo_ratio  # Convert from percentage
        n_outside = 10
        n_inside = int(n_outside * ratio / (1 - ratio))
        outside_sphere = np.zeros((n_outside, 3)) + target + np.array([0., 0., 2 * radius])
        inside_sphere = np.zeros((int(n_inside), 3)) + target
        return np.vstack((inside_sphere, outside_sphere))


<<<<<<< HEAD
class TestEchoRatioFeatureExtractorRealData(unittest.TestCase):
    """Test echo ratio extractor on real data and make sure it doesn't crash."""

    _test_file_name = 'AHN3.las'
    _test_data_source = 'testdata'
    point_cloud = None
    target_pc_sequential = None
    target_pc_vector = None
    cyl = None
    target_pc_index = None

    def test_valid(self):
        """Compute the echo ratio for a sphere/cylinder at different target points."""
        result_seq = self._run_extractor(EchoRatioFeatureExtractorSequential(), self.target_pc_sequential)
        result_vec = self._run_vectorized_extractor(EchoRatioFeatureExtractor(), self.target_pc_vector)
        np.testing.assert_allclose(result_vec[:, 0], result_seq, atol=1e-7)

    def _run_extractor(self, extractor, target_pc):
        result = []
        for target_index, neighbors in enumerate(self.cylinder_index):
            current = extractor.extract(self.point_cloud, neighbors, target_pc, target_index, self.cyl)
            result += [current]
        return np.array(result)

    def _run_vectorized_extractor(self, extractor, target_pc):
        result = []
        for target_index, neighbors in enumerate(self.cylinder_index):
            current = extractor.extract(self.point_cloud, [neighbors], target_pc, target_index, self.cyl)
            result += [current]
        return np.array(result)

    def setUp(self):
        # read the data
        self.point_cloud = load(os.path.join(
            self._test_data_source, self._test_file_name))
        # get the target point clouds
        random.seed(102938482634)
        self.target_pc_sequential = self._get_random_targets()
        self.target_pc_vector = utils.copy_point_cloud(self.target_pc_sequential)
        self.target_pc_index = 0
        # volume descriptions
        radius = 0.5
        self.cyl = InfiniteCylinder(radius)
        self.neighbors = compute_neighborhoods(
            self.point_cloud, self.target_pc_sequential, self.cyl)
        self.cylinder_index = []
        for x in self.neighbors:
            self.cylinder_index += x

    def _get_random_targets(self):
        """Get a random target pc."""
        num_all_pc_points = len(self.point_cloud[keys.point]["x"]["data"])
        rand_indices = [random.randint(0, num_all_pc_points)
                        for p in range(20)]
        x, y, z = utils.get_point(self.point_cloud, rand_indices)
        return create_point_cloud(x, y, z)


=======
>>>>>>> 1555cf61
class EchoRatioFeatureExtractorSequential(FeatureExtractor):
    """Feature extractor for the point density."""

    @classmethod
    def requires(cls):
        """
        Get a list of names of the point attributes that are needed for this feature extraction.
        For simple features, this could be just x, y, and z. Other features can build on again
        other features to have been computed first.
        :return: List of feature names
        """
        return []

    @classmethod
    def provides(cls):
        """
        Get a list of names of the feature values.
        This will return as many names as the number feature values that will be returned.
        For instance, if a feature extractor returns the first 3 Eigen values, this method
        should return 3 names, for instance 'eigen_value_1', 'eigen_value_2' and 'eigen_value_3'.
        :return: List of feature names
        """
        return ['echo_ratio_sequential']

    def extract(self, point_cloud, neighborhood, target_point_cloud, target_index, volume_description):
        """
        Extract the feature value(s) of the point cloud at location of the target.
        :param point_cloud: environment (search space) point cloud
        :param neighborhood: array of indices of points within the point_cloud argument
        :param target_point_cloud: point cloud that contains target point
        :param target_index: index of the target point in the target point cloud
        :param volume_description: volume object that describes the shape and size of the search volume
        :return: feature value
        """
        if volume_description.TYPE != 'infinite cylinder':
            raise ValueError('The volume must be a cylinder')

        if target_point_cloud is None:
            raise ValueError('Target point cloud required')

        if target_index is None:
            raise ValueError('Target point index required')

        xyz = self.get_neighborhood_positions(point_cloud, neighborhood)
        n_cylinder = xyz.shape[0]

        xyz0 = self.get_target_position(target_point_cloud, target_index)
        difference = xyz - xyz0
        squared = difference ** 2
        sum_of_squares = np.sum(squared, 1)
        n_sphere = np.sum(sum_of_squares <=
                          volume_description.radius ** 2)
        return n_sphere / n_cylinder

    @staticmethod
    def get_target_position(target_point_cloud, target_index):
        x0 = target_point_cloud[point]['x']['data'][target_index]
        y0 = target_point_cloud[point]['y']['data'][target_index]
        z0 = target_point_cloud[point]['z']['data'][target_index]
        return np.array([x0, y0, z0])

    @staticmethod
    def get_neighborhood_positions(point_cloud, neighborhood):
        x = point_cloud[point]['x']['data'][neighborhood]
        y = point_cloud[point]['y']['data'][neighborhood]
        z = point_cloud[point]['z']['data'][neighborhood]
        return np.column_stack((x, y, z))

    def get_params(self):
        """
        Return a tuple of parameters involved in the current feature extractorobject.
        Needed for provenance.
        """
        return ()


if __name__ == '__main__':
    unittest.main()<|MERGE_RESOLUTION|>--- conflicted
+++ resolved
@@ -156,67 +156,6 @@
         return np.vstack((inside_sphere, outside_sphere))
 
 
-<<<<<<< HEAD
-class TestEchoRatioFeatureExtractorRealData(unittest.TestCase):
-    """Test echo ratio extractor on real data and make sure it doesn't crash."""
-
-    _test_file_name = 'AHN3.las'
-    _test_data_source = 'testdata'
-    point_cloud = None
-    target_pc_sequential = None
-    target_pc_vector = None
-    cyl = None
-    target_pc_index = None
-
-    def test_valid(self):
-        """Compute the echo ratio for a sphere/cylinder at different target points."""
-        result_seq = self._run_extractor(EchoRatioFeatureExtractorSequential(), self.target_pc_sequential)
-        result_vec = self._run_vectorized_extractor(EchoRatioFeatureExtractor(), self.target_pc_vector)
-        np.testing.assert_allclose(result_vec[:, 0], result_seq, atol=1e-7)
-
-    def _run_extractor(self, extractor, target_pc):
-        result = []
-        for target_index, neighbors in enumerate(self.cylinder_index):
-            current = extractor.extract(self.point_cloud, neighbors, target_pc, target_index, self.cyl)
-            result += [current]
-        return np.array(result)
-
-    def _run_vectorized_extractor(self, extractor, target_pc):
-        result = []
-        for target_index, neighbors in enumerate(self.cylinder_index):
-            current = extractor.extract(self.point_cloud, [neighbors], target_pc, target_index, self.cyl)
-            result += [current]
-        return np.array(result)
-
-    def setUp(self):
-        # read the data
-        self.point_cloud = load(os.path.join(
-            self._test_data_source, self._test_file_name))
-        # get the target point clouds
-        random.seed(102938482634)
-        self.target_pc_sequential = self._get_random_targets()
-        self.target_pc_vector = utils.copy_point_cloud(self.target_pc_sequential)
-        self.target_pc_index = 0
-        # volume descriptions
-        radius = 0.5
-        self.cyl = InfiniteCylinder(radius)
-        self.neighbors = compute_neighborhoods(
-            self.point_cloud, self.target_pc_sequential, self.cyl)
-        self.cylinder_index = []
-        for x in self.neighbors:
-            self.cylinder_index += x
-
-    def _get_random_targets(self):
-        """Get a random target pc."""
-        num_all_pc_points = len(self.point_cloud[keys.point]["x"]["data"])
-        rand_indices = [random.randint(0, num_all_pc_points)
-                        for p in range(20)]
-        x, y, z = utils.get_point(self.point_cloud, rand_indices)
-        return create_point_cloud(x, y, z)
-
-
-=======
->>>>>>> 1555cf61
 class EchoRatioFeatureExtractorSequential(FeatureExtractor):
     """Feature extractor for the point density."""
 
