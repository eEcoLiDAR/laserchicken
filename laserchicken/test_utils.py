import numpy as np
import unittest
import datetime
from laserchicken import utils, test_tools, keys
from laserchicken.utils import fit_plane


class TestUtils(unittest.TestCase):
    def test_GetPointCloudPoint(self):
        """ Should not raise exception. """
        pc = test_tools.generate_test_point_cloud()
        x, y, z = utils.get_point(pc, 1)
        self.assertEqual(2, x)
        self.assertEqual(3, y)
        self.assertEqual(4, z)

    def test_GetPointCloudPointFeature(self):
        """ Should not raise exception. """
        pc = test_tools.generate_test_point_cloud()
        cols = 0.5 * (pc[keys.point]["x"]["data"] + pc[keys.point]["y"]["data"])
        pc[keys.point]["color"] = {"type": "double", "data": cols}
        x, y, z = utils.get_point(pc, 1)
        c = utils.get_attribute_value(pc, 1, "color")
        self.assertEqual(c, 0.5 * (x + y))

    def test_GetPointCloudPointFeatures(self):
        """ Should not raise exception. """
        pc = test_tools.generate_test_point_cloud()
        cols = 0.5 * (pc[keys.point]["x"]["data"] + pc[keys.point]["y"]["data"])
        flavs = 0.5 * (pc[keys.point]["x"]["data"] - pc[keys.point]["y"]["data"])
        pc[keys.point]["color"] = {"type": "double", "data": cols}
        pc[keys.point]["flavor"] = {"type": "double", "data": flavs}
        x, y, z = utils.get_point(pc, 2)
        c, f = utils.get_features(pc, 2, ("color", "flavor"))
        self.assertEqual(c, 0.5 * (x + y))
        self.assertEqual(f, 0.5 * (x - y))

    def test_CopyEmptyPointCloud(self):
        """ Should not raise exception. """
        pc = test_tools.generate_test_point_cloud()
        pc[keys.point]["x"]["data"] = np.array([])
        pc[keys.point]["y"]["data"] = np.array([])
        pc[keys.point]["z"]["data"] = np.array([])

        copypc = utils.copy_pointcloud(pc)
        self.assertEqual(0, len(copypc[keys.point]["x"]["data"]))

    def test_CopyNonEmptyPointCloud(self):
        """ Test whether coordinates are copied """
        pc = test_tools.generate_test_point_cloud()
        x = pc[keys.point]["x"]["data"]
        y = pc[keys.point]["y"]["data"]
        z = pc[keys.point]["z"]["data"]

        copypc = utils.copy_pointcloud(pc)
        self.assertTrue(all(x == copypc[keys.point]["x"]["data"]))
        self.assertTrue(all(y == copypc[keys.point]["y"]["data"]))
        self.assertTrue(all(z == copypc[keys.point]["z"]["data"]))

    def test_CopyPointCloudMetaData(self):
        """ Test whether metadata are copied """
        pc = test_tools.generate_test_point_cloud()
        pc["log"] = [
            {"time": datetime.datetime(2018, 1, 23, 12, 15, 59), "module": "filter", "parameters": [("z", "gt", 0.5)]}]

        copypc = utils.copy_pointcloud(pc)
        self.assertEqual(datetime.datetime(2018, 1, 23, 12, 15, 59), copypc["log"][0]["time"])
        self.assertEqual("filter", copypc["log"][0]["module"])
        self.assertEqual([("z", "gt", 0.5)], copypc["log"][0]["parameters"])

    def test_CopyNonEmptyPointCloudBoolMask(self):
        """ Test whether coordinates are copied with boolean mask """
        pc = test_tools.generate_test_point_cloud()
        x = pc[keys.point]["x"]["data"][2]
        y = pc[keys.point]["y"]["data"][2]
        z = pc[keys.point]["z"]["data"][2]

        copypc = utils.copy_pointcloud(pc, array_mask=np.array([False, False, True]))
        self.assertTrue(all(np.array([x]) == copypc[keys.point]["x"]["data"]))
        self.assertTrue(all(np.array([y]) == copypc[keys.point]["y"]["data"]))
        self.assertTrue(all(np.array([z]) == copypc[keys.point]["z"]["data"]))

    def test_CopyNonEmptyPointCloudIntMask(self):
        """ Test whether coordinates are copied with array indexing """
        pc = test_tools.generate_test_point_cloud()
        x0, x1 = pc[keys.point]["x"]["data"][0], pc[keys.point]["x"]["data"][1]
        y0, y1 = pc[keys.point]["y"]["data"][0], pc[keys.point]["y"]["data"][1]
        z0, z1 = pc[keys.point]["z"]["data"][0], pc[keys.point]["z"]["data"][1]

        copypc = utils.copy_pointcloud(pc, array_mask=np.array([1, 0]))
        self.assertTrue(all(np.array([x1, x0]) == copypc[keys.point]["x"]["data"]))
        self.assertTrue(all(np.array([y1, y0]) == copypc[keys.point]["y"]["data"]))
        self.assertTrue(all(np.array([z1, z0]) == copypc[keys.point]["z"]["data"]))

    def test_AddMetaDataToPointCloud(self):
        """ Test adding info to the point cloud for test module """
        pc = test_tools.generate_test_point_cloud()
        from laserchicken import select as somemodule
<<<<<<< HEAD
        utils.add_metadata(pc,somemodule,params = (0.5,"cylinder",4))
        self.assertEqual(len(pc[keys.provenance]),1)

    def test_FitPlaneSVD(self):
        """Test the normal vector extraction with SVD."""
        n = np.array([1., 2., 3.])
        n /= np.linalg.norm(n)
        x, y, z = utils.generate_random_points_inplane(n)
        nfit = utils.fit_plane_svd(x, y, z)
        self.assertTrue(np.allclose(nfit, n))
=======
        utils.add_metadata(pc, somemodule, params=(0.5, "cylinder", 4))
        self.assertEqual(len(pc[keys.provenance]), 1)


class TestPlaneFit(unittest.TestCase):
    def test_(self):
        n_points = 100
        points = np.zeros((n_points, 3))
        for i in range(n_points):
            z = 5 + i % np.sqrt(n_points)
            points[i] = np.array(((i % np.sqrt(n_points)), (np.floor(i / np.sqrt(n_points))), z))

        f = fit_plane(points[:, 0], points[:, 1], points[:, 2])
        estimates = f(points[:, 0], points[:, 1])
        np.testing.assert_allclose(estimates, points[:, 2])
>>>>>>> a7e70c3e
<|MERGE_RESOLUTION|>--- conflicted
+++ resolved
@@ -3,7 +3,7 @@
 import datetime
 from laserchicken import utils, test_tools, keys
 from laserchicken.utils import fit_plane
-
+from time import time
 
 class TestUtils(unittest.TestCase):
     def test_GetPointCloudPoint(self):
@@ -96,31 +96,60 @@
         """ Test adding info to the point cloud for test module """
         pc = test_tools.generate_test_point_cloud()
         from laserchicken import select as somemodule
-<<<<<<< HEAD
         utils.add_metadata(pc,somemodule,params = (0.5,"cylinder",4))
         self.assertEqual(len(pc[keys.provenance]),1)
 
+class TestPlaneFit(unittest.TestCase):
+
+    def test_leastsqr(self):
+        # n_points = 100
+        # points = np.zeros((n_points, 3))
+        # for i in range(n_points):
+        #     z = 5 + i % np.sqrt(n_points)
+        #     points[i] = np.array(((i % np.sqrt(n_points)), (np.floor(i / np.sqrt(n_points))), z))
+        #t0 = time()
+        f = fit_plane(self.points[:, 0], self.points[:, 1], self.points[:, 2])
+        #print('LSQR : %f' %(time()-t0))
+        estimates = f(self.points[:, 0], self.points[:, 1])
+        np.testing.assert_allclose(estimates, self.points[:, 2])
+
+
     def test_FitPlaneSVD(self):
         """Test the normal vector extraction with SVD."""
-        n = np.array([1., 2., 3.])
-        n /= np.linalg.norm(n)
-        x, y, z = utils.generate_random_points_inplane(n)
-        nfit = utils.fit_plane_svd(x, y, z)
-        self.assertTrue(np.allclose(nfit, n))
-=======
-        utils.add_metadata(pc, somemodule, params=(0.5, "cylinder", 4))
-        self.assertEqual(len(pc[keys.provenance]), 1)
+        #t0 = time()
+        nfit = utils.fit_plane_svd(self.points[:,0], self.points[:,1], self.points[:,2])
+        #print('SVD  : %f' %(time()-t0))
+        self.assertTrue(np.allclose(nfit, self.n))
 
 
-class TestPlaneFit(unittest.TestCase):
-    def test_(self):
-        n_points = 100
-        points = np.zeros((n_points, 3))
-        for i in range(n_points):
-            z = 5 + i % np.sqrt(n_points)
-            points[i] = np.array(((i % np.sqrt(n_points)), (np.floor(i / np.sqrt(n_points))), z))
+    def generate_random_points_inplane(self,nvect, dparam=0, npts=100, eps=0.0):
+        """
+        Generate a series of point all belonging to a plane.
 
-        f = fit_plane(points[:, 0], points[:, 1], points[:, 2])
-        estimates = f(points[:, 0], points[:, 1])
-        np.testing.assert_allclose(estimates, points[:, 2])
->>>>>>> a7e70c3e
+        :param nvect: normal vector of the plane
+        :param dparam: zero point value of the plane
+        :param npts: number of points
+        :param eps: std of the gaussian noise added to the z values of the planes
+        :return: x,y,z coordinate of the points
+        """
+        a, b, c = nvect / np.linalg.norm(nvect)
+        x, y = np.random.rand(npts), np.random.rand(npts)
+        z = (dparam - a * x - b * y) / c
+        if eps > 0:
+            z += np.random.normal(loc=0., scale=eps, size=npts)
+        return np.column_stack((x, y, z))
+
+
+    def setUp(self):
+        """Set up the data points."""
+
+        self.n = np.array([1., 2., 3.])
+        self.n /= np.linalg.norm(self.n)
+        self.points = self.generate_random_points_inplane(self.n,eps=0)
+
+    def tearDown(self):
+        """Tear it down."""
+        pass
+
+if __name__ == '__main__':
+    unittest.main()